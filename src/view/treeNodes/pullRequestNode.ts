/*---------------------------------------------------------------------------------------------
 *  Copyright (c) Microsoft Corporation. All rights reserved.
 *  Licensed under the MIT License. See License.txt in the project root for license information.
 *--------------------------------------------------------------------------------------------*/

import * as vscode from 'vscode';
import { parseDiff, getModifiedContentFromDiffHunk, DiffChangeType } from '../../common/diffHunk';
import { mapHeadLineToDiffHunkPosition, getZeroBased, getAbsolutePosition, getPositionInDiff } from '../../common/diffPositionMapping';
import { SlimFileChange, GitChangeType } from '../../common/file';
import Logger from '../../common/logger';
import { Repository } from '../../typings/git';
import { Resource } from '../../common/resources';
import { fromPRUri, toPRUri } from '../../common/uri';
import { groupBy, formatError } from '../../common/utils';
import { IPullRequestManager, IPullRequestModel } from '../../github/interface';
import { DescriptionNode } from './descriptionNode';
import { RemoteFileChangeNode, InMemFileChangeNode } from './fileChangeNode';
import { TreeNode } from './treeNode';
import { getInMemPRContentProvider } from '../inMemPRContentProvider';
import { Comment } from '../../common/comment';
import { getPRDocumentCommentProvider } from '../prDocumentCommentProvider';

export function providePRDocumentComments(
	document: vscode.TextDocument,
	prNumber: number,
	fileChanges: (RemoteFileChangeNode | InMemFileChangeNode)[]) {
	const params = fromPRUri(document.uri);

	if (params.prNumber !== prNumber) {
		return null;
	}

	const isBase = params.base;
	const fileChange = fileChanges.find(change => change.fileName === params.fileName);
	if (!fileChange) {
		return null;
	}

	if (fileChange instanceof RemoteFileChangeNode) {
		return null;
	}

	let commentingRanges: vscode.Range[] = [];
	// Partial file change indicates that the file content is only the diff, so the entire
	// document can be commented on.
	if (fileChange.isPartial) {
		commentingRanges.push(new vscode.Range(0, 0, document.lineCount, 0));
	} else {
		const diffHunks = fileChange.diffHunks;

		for (let i = 0; i < diffHunks.length; i++) {
			const diffHunk = diffHunks[i];
			let startingLine: number;
			let length: number;
			if (isBase) {
				startingLine = getZeroBased(diffHunk.oldLineNumber);
				length = getZeroBased(diffHunk.oldLength);
			} else {
				startingLine = getZeroBased(diffHunk.newLineNumber);
				length = getZeroBased(diffHunk.newLength);
			}

			commentingRanges.push(new vscode.Range(startingLine, 0, startingLine + length, 0));
		}
	}

	const matchingComments = fileChange.comments;
	if (!matchingComments || !matchingComments.length) {
		return {
			threads: [],
			commentingRanges,
		};
	}

	let sections = groupBy(matchingComments, comment => String(comment.position));
	let threads: vscode.CommentThread[] = [];

	for (let i in sections) {
		let comments = sections[i];

		const comment = comments[0];
		let commentAbsolutePosition = fileChange.isPartial
			? getPositionInDiff(comment, fileChange.diffHunks, isBase)
			: getAbsolutePosition(comment, fileChange.diffHunks, isBase);

		if (commentAbsolutePosition < 0) {
			continue;
		}

		const pos = new vscode.Position(getZeroBased(commentAbsolutePosition), 0);
		const range = new vscode.Range(pos, pos);

		threads.push({
			threadId: comment.id,
			resource: document.uri,
			range,
			comments: comments.map(comment => {
				return {
					commentId: comment.id,
					body: new vscode.MarkdownString(comment.body),
					userName: comment.user.login,
					gravatar: comment.user.avatar_url
				};
			}),
			collapsibleState: vscode.CommentThreadCollapsibleState.Expanded,
		});
	}

	return {
		threads,
		commentingRanges,
	};
}

function commentsToCommentThreads(fileChange: InMemFileChangeNode, comments: Comment[], isBase: boolean) {
	let sections = groupBy(comments, comment => String(comment.position));
	let threads: vscode.CommentThread[] = [];

	for (let i in sections) {
		let comments = sections[i];

		const comment = comments[0];
		let commentAbsolutePosition = fileChange.isPartial
			? getPositionInDiff(comment, fileChange.diffHunks, isBase)
			: getAbsolutePosition(comment, fileChange.diffHunks, isBase);

		if (commentAbsolutePosition < 0) {
			continue;
		}

		const pos = new vscode.Position(getZeroBased(commentAbsolutePosition), 0);
		const range = new vscode.Range(pos, pos);

		threads.push({
			threadId: comment.id,
			resource: isBase ? fileChange.parentFilePath : fileChange.filePath,
			range,
			comments: comments.map(comment => {
				return {
					commentId: comment.id,
					body: new vscode.MarkdownString(comment.body),
					userName: comment.user.login,
					gravatar: comment.user.avatar_url
				};
			}),
			collapsibleState: vscode.CommentThreadCollapsibleState.Expanded,
		});
	}

	return threads;
}

function getRemovedCommentThreads(oldCommentThreads: vscode.CommentThread[], newCommentThreads: vscode.CommentThread[]) {
	let removed: vscode.CommentThread[] = [];
	oldCommentThreads.forEach(thread => {
		// No current threads match old thread, it has been removed
		const matchingThreads = newCommentThreads.filter(newThread => newThread.threadId === thread.threadId);
		if (matchingThreads.length === 0) {
			removed.push(thread);
		}
	});

	return removed;
}

function getAddedOrUpdatedCommentThreads(oldCommentThreads: vscode.CommentThread[], newCommentThreads: vscode.CommentThread[]) {
	let added: vscode.CommentThread[] = [];
	let changed: vscode.CommentThread[] = [];


	function commentsEditedInThread(oldComments: vscode.Comment[], newComments: vscode.Comment[]): boolean {
		return oldComments.some(oldComment => {
			const matchingComment = newComments.filter(newComment => newComment.commentId === oldComment.commentId);
			if (matchingComment.length !== 1) {
				return true;
			}

			if (matchingComment[0].body.value !== oldComment.body.value) {
				return true;
			}

			return false;
		});
	}

	newCommentThreads.forEach(thread => {
		const matchingCommentThread = oldCommentThreads.filter(oldComment => oldComment.threadId === thread.threadId);

		// No old threads match this thread, it is new
		if (matchingCommentThread.length === 0) {
			added.push(thread);
			if (thread.resource.scheme === 'file') {
				thread.collapsibleState = vscode.CommentThreadCollapsibleState.Collapsed;
			}
		}

		// Check if comment has been updated
		matchingCommentThread.forEach(match => {
			if (match.comments.length !== thread.comments.length || commentsEditedInThread(matchingCommentThread[0].comments, thread.comments)) {
				changed.push(thread);
			}
		});
	});

	return [added, changed];
}

export class PRNode extends TreeNode {
	private _fileChanges: (RemoteFileChangeNode | InMemFileChangeNode)[];
	private _documentCommentsProvider: vscode.Disposable;
	private _onDidChangeCommentThreads: vscode.EventEmitter<vscode.CommentThreadChangedEvent>;

	private _inMemPRContentProvider: vscode.Disposable;

	constructor(
		private _prManager: IPullRequestManager,
		private repository: Repository,
		public pullRequestModel: IPullRequestModel,
		private _isLocal: boolean
	) {
		super();
		this._documentCommentsProvider = null;
		this._inMemPRContentProvider = null;
		this._onDidChangeCommentThreads = null;
	}

	async getChildren(): Promise<TreeNode[]> {
		try {
			if (this.childrenDisposables && this.childrenDisposables.length) {
				this.childrenDisposables.forEach(dp => dp.dispose());
			}

			const comments = await this._prManager.getPullRequestComments(this.pullRequestModel);
			const data = await this._prManager.getPullRequestChangedFiles(this.pullRequestModel);
			await this._prManager.fullfillPullRequestMissingInfo(this.pullRequestModel);
			let mergeBase = this.pullRequestModel.mergeBase;
			const rawChanges = await parseDiff(data, this.repository, mergeBase);
			let fileChanges = rawChanges.map(change => {
				if (change instanceof SlimFileChange) {
					return new RemoteFileChangeNode(
						this.pullRequestModel,
						change.status,
						change.fileName,
						change.blobUrl
					);
				}

				let changedItem = new InMemFileChangeNode(
					this.pullRequestModel,
					change.status,
					change.fileName,
					change.previousFileName,
					change.blobUrl,
					toPRUri(vscode.Uri.file(change.fileName), this.pullRequestModel, change.baseCommit, change.fileName, false),
					toPRUri(vscode.Uri.file(change.fileName), this.pullRequestModel, change.baseCommit, change.fileName, true),
					change.isPartial,
					change.patch,
					change.diffHunks,
					comments.filter(comment => comment.path === change.fileName && comment.position !== null),
				);

				return changedItem;
			});

<<<<<<< HEAD
			this._inMemPRContentProvider = getInMemPRContentProvider().registerTextDocumentContentProvider(this.pullRequestModel.prNumber, async (uri: vscode.Uri) => {
				let params = fromPRUri(uri);
				let fileChanges = this._contentChanges.filter(contentChange => (contentChange instanceof InMemFileChangeNode) && contentChange.fileName === params.fileName);
				if (fileChanges.length) {
					let fileChange = fileChanges[0] as InMemFileChangeNode;
					let readContentFromDiffHunk = fileChange.isPartial || fileChange.status === GitChangeType.ADD || fileChange.status === GitChangeType.DELETE;

					if (readContentFromDiffHunk) {
						if (params.base) {
							// left
							let left = [];
							for (let i = 0; i < fileChange.diffHunks.length; i++) {
								for (let j = 0; j < fileChange.diffHunks[i].diffLines.length; j++) {
									let diffLine = fileChange.diffHunks[i].diffLines[j];
									if (diffLine.type === DiffChangeType.Add) {
										// nothing
									} else if (diffLine.type === DiffChangeType.Delete) {
										left.push(diffLine.text);
									} else if (diffLine.type === DiffChangeType.Control) {
										// nothing
									} else {
										left.push(diffLine.text);
									}
								}
							}

							return left.join('\n');
						} else {
							let right = [];
							for (let i = 0; i < fileChange.diffHunks.length; i++) {
								for (let j = 0; j < fileChange.diffHunks[i].diffLines.length; j++) {
									let diffLine = fileChange.diffHunks[i].diffLines[j];
									if (diffLine.type === DiffChangeType.Add) {
										right.push(diffLine.text);
									} else if (diffLine.type === DiffChangeType.Delete) {
										// nothing
									} else if (diffLine.type === DiffChangeType.Control) {
										// nothing
									} else {
										right.push(diffLine.text);
									}
								}
							}

							return right.join('\n');
						}
					} else {
						let originalContent = await this.repository.show(params.commit, fileChange.fileName);

						if (params.base) {
							return originalContent;
						} else {
							let modifiedContent = getModifiedContentFromDiffHunk(originalContent, fileChange.patch);
							return modifiedContent;
						}
					}
				}
				return '';
			});
=======
			if (!this._inMemPRContentProvider) {
				this._inMemPRContentProvider = getInMemPRContentProvider().registerTextDocumentContentProvider(this.pullRequestModel.prNumber, this.provideDocumentContent.bind(this));
			}
>>>>>>> 78e82318

			// The review manager will register a document comment's provider, so the node does not need to
			if (!this.pullRequestModel.equals(this._prManager.activePullRequest)) {
				if (this._documentCommentsProvider) {
					// diff comments
					await this.updateComments(comments, fileChanges);
					this._fileChanges = fileChanges;
				} else {
					this._fileChanges = fileChanges;
					this._onDidChangeCommentThreads = new vscode.EventEmitter<vscode.CommentThreadChangedEvent>();
					this._documentCommentsProvider = getPRDocumentCommentProvider().registerDocumentCommentProvider(this.pullRequestModel, {
						onDidChangeCommentThreads: this._onDidChangeCommentThreads.event,
						provideDocumentComments: this.provideDocumentComments.bind(this),
						createNewCommentThread: this.createNewCommentThread.bind(this),
						replyToCommentThread: this.replyToCommentThread.bind(this)
					});
				}
			} else {
				this._fileChanges = fileChanges;
			}

			let result = [new DescriptionNode('Description', {
				light: Resource.icons.light.Description,
				dark: Resource.icons.dark.Description
			}, this.pullRequestModel), ...this._fileChanges];

			this.childrenDisposables = result;
			return result;
		} catch (e) {
			Logger.appendLine(e);
		}
	}

	getTreeItem(): vscode.TreeItem {
		let currentBranchIsForThisPR = this.pullRequestModel.equals(this._prManager.activePullRequest);
		return {
			label: (currentBranchIsForThisPR ? '✓ ' : '') + this.pullRequestModel.title,
			tooltip: (currentBranchIsForThisPR ? 'Current Branch * ' : '') + this.pullRequestModel.title,
			collapsibleState: 1,
			contextValue: 'pullrequest' + (this._isLocal ? ':local' : '') + (currentBranchIsForThisPR ? ':active' : ':nonactive'),
			iconPath: this.pullRequestModel.userAvatarUri
		};
	}

	private async updateComments(comments: Comment[], fileChanges: (RemoteFileChangeNode | InMemFileChangeNode)[]): Promise<void> {
		let added: vscode.CommentThread[] = [];
		let removed: vscode.CommentThread[] = [];
		let changed: vscode.CommentThread[] = [];

		for (let i = 0; i < this._fileChanges.length; i++) {
			let oldFileChange = this._fileChanges[i];
			if (oldFileChange instanceof RemoteFileChangeNode) {
				continue;
			}
			let newFileChange;
			let newFileChanges = fileChanges.filter(fileChange => fileChange instanceof InMemFileChangeNode).filter(fileChange => fileChange.fileName === oldFileChange.fileName);
			if (newFileChanges && newFileChanges.length) {
				newFileChange = newFileChanges[0];
			} else {
				continue;
			}

			let oldLeftSideCommentThreads = commentsToCommentThreads(oldFileChange, oldFileChange.comments, true);
			let newLeftSideCommentThreads = commentsToCommentThreads(newFileChange, newFileChange.comments, true);

			removed.push(...getRemovedCommentThreads(oldLeftSideCommentThreads, newLeftSideCommentThreads));
			let leftSideAddedOrUpdated = getAddedOrUpdatedCommentThreads(oldLeftSideCommentThreads, newLeftSideCommentThreads);
			added.push(...leftSideAddedOrUpdated[0]);
			changed.push(...leftSideAddedOrUpdated[1]);

			let oldRightSideCommentThreads = commentsToCommentThreads(oldFileChange, oldFileChange.comments, false);
			let newRightSideCommentThreads = commentsToCommentThreads(newFileChange, newFileChange.comments, false);

			removed.push(...getRemovedCommentThreads(oldRightSideCommentThreads, newRightSideCommentThreads));
			let rightSideAddedOrUpdated = getAddedOrUpdatedCommentThreads(oldRightSideCommentThreads, newRightSideCommentThreads);
			added.push(...rightSideAddedOrUpdated[0]);
			changed.push(...rightSideAddedOrUpdated[1]);
		}

		if (added.length || removed.length || changed.length) {
			this._onDidChangeCommentThreads.fire({
				added: added,
				removed: removed,
				changed: changed
			});
			// this._onDidChangeDecorations.fire();
		}

		return Promise.resolve(null);
	}

	private async provideDocumentContent(uri: vscode.Uri): Promise<string> {
		let params = fromPRUri(uri);
		let fileChanges = this._fileChanges.filter(contentChange => (contentChange instanceof InMemFileChangeNode) && contentChange.fileName === params.fileName);
		if (fileChanges.length) {
			let fileChange = fileChanges[0] as InMemFileChangeNode;
			let readContentFromDiffHunk = fileChange.isPartial || fileChange.status === GitChangeType.ADD || fileChange.status === GitChangeType.DELETE;

			if (readContentFromDiffHunk) {
				if (params.base) {
					// left
					let left = [];
					for (let i = 0; i < fileChange.diffHunks.length; i++) {
						for (let j = 0; j < fileChange.diffHunks[i].diffLines.length; j++) {
							let diffLine = fileChange.diffHunks[i].diffLines[j];
							if (diffLine.type === DiffChangeType.Add) {
								// nothing
							} else if (diffLine.type === DiffChangeType.Delete) {
								left.push(diffLine.text);
							} else if (diffLine.type === DiffChangeType.Control) {
								// nothing
							} else {
								left.push(diffLine.text);
							}
						}
					}

					return left.join('\n');
				} else {
					let right = [];
					for (let i = 0; i < fileChange.diffHunks.length; i++) {
						for (let j = 0; j < fileChange.diffHunks[i].diffLines.length; j++) {
							let diffLine = fileChange.diffHunks[i].diffLines[j];
							if (diffLine.type === DiffChangeType.Add) {
								right.push(diffLine.text);
							} else if (diffLine.type === DiffChangeType.Delete) {
								// nothing
							} else if (diffLine.type === DiffChangeType.Control) {
								// nothing
							} else {
								right.push(diffLine.text);
							}
						}
					}

					return right.join('\n');
				}
			} else {
				if (params.base) {
					const originalFileName = fileChange.status === GitChangeType.RENAME ? fileChange.previousFileName : fileChange.fileName;
					return getFileContent(this.repository.path, params.commit, originalFileName);

				} else {
					const originalFileName = fileChange.status === GitChangeType.RENAME ? fileChange.previousFileName : fileChange.fileName;
					const originalContent = await getFileContent(this.repository.path, params.commit, originalFileName);
					return getModifiedContentFromDiffHunk(originalContent, fileChange.patch);
				}
			}
		}
		Logger.appendLine(`PR> can not find content for document ${uri.toString()}`);
		return '';
	}

	private async createNewCommentThread(document: vscode.TextDocument, range: vscode.Range, text: string) {
		try {
			let uri = document.uri;
			let params = fromPRUri(uri);

			if (params.prNumber !== this.pullRequestModel.prNumber) {
				return null;
			}

			let fileChange = this._fileChanges.find(change => change.fileName === params.fileName);

			if (!fileChange) {
				throw new Error('No matching file found');
			}

			if (fileChange instanceof RemoteFileChangeNode) {
				throw new Error('Cannot add comment to this file');
			}

			let isBase = params && params.base;
			let position = mapHeadLineToDiffHunkPosition(fileChange.diffHunks, '', range.start.line + 1, isBase);

			if (position < 0) {
				throw new Error('Comment position cannot be negative');
			}

			// there is no thread Id, which means it's a new thread
			let rawComment = await this._prManager.createComment(this.pullRequestModel, text, params.fileName, position);
			let comment: vscode.Comment = {
				commentId: rawComment.id,
				body: new vscode.MarkdownString(rawComment.body),
				userName: rawComment.user.login,
				gravatar: rawComment.user.avatar_url
			};

			fileChange.comments.push(rawComment);

			let commentThread: vscode.CommentThread = {
				threadId: comment.commentId,
				resource: uri,
				range: range,
				comments: [comment]
			};

			return commentThread;
		} catch (e) {
			throw new Error(formatError(e));
		}
	}

	private async replyToCommentThread(document: vscode.TextDocument, _range: vscode.Range, thread: vscode.CommentThread, text: string) {
		try {
			const uri = document.uri;
			const params = JSON.parse(uri.query);
			const fileChange = this._fileChanges.find(change => change.fileName === params.fileName);

			if (!fileChange) {
				throw new Error('No matching file found');
			}

			if (fileChange instanceof RemoteFileChangeNode) {
				throw new Error('Cannot add comment to this file');
			}

			const rawComment = await this._prManager.createCommentReply(this.pullRequestModel, text, thread.threadId);
			thread.comments.push({
				commentId: rawComment.id,
				body: new vscode.MarkdownString(rawComment.body),
				userName: rawComment.user.login,
				gravatar: rawComment.user.avatar_url
			});

			fileChange.comments.push(rawComment);

			return thread;
		} catch (e) {
			throw new Error(formatError(e));
		}
	}

	private async provideDocumentComments(document: vscode.TextDocument, _token: vscode.CancellationToken): Promise<vscode.CommentInfo> {
		if (document.uri.scheme === 'pr') {
			return providePRDocumentComments(document, this.pullRequestModel.prNumber, this._fileChanges);
		}

		return null;
	}

	dispose(): void {
		super.dispose();

		if (this._documentCommentsProvider) {
			this._documentCommentsProvider.dispose();
		}

		if (this._inMemPRContentProvider) {
			this._inMemPRContentProvider.dispose();
		}
	}
}<|MERGE_RESOLUTION|>--- conflicted
+++ resolved
@@ -262,71 +262,9 @@
 				return changedItem;
 			});
 
-<<<<<<< HEAD
-			this._inMemPRContentProvider = getInMemPRContentProvider().registerTextDocumentContentProvider(this.pullRequestModel.prNumber, async (uri: vscode.Uri) => {
-				let params = fromPRUri(uri);
-				let fileChanges = this._contentChanges.filter(contentChange => (contentChange instanceof InMemFileChangeNode) && contentChange.fileName === params.fileName);
-				if (fileChanges.length) {
-					let fileChange = fileChanges[0] as InMemFileChangeNode;
-					let readContentFromDiffHunk = fileChange.isPartial || fileChange.status === GitChangeType.ADD || fileChange.status === GitChangeType.DELETE;
-
-					if (readContentFromDiffHunk) {
-						if (params.base) {
-							// left
-							let left = [];
-							for (let i = 0; i < fileChange.diffHunks.length; i++) {
-								for (let j = 0; j < fileChange.diffHunks[i].diffLines.length; j++) {
-									let diffLine = fileChange.diffHunks[i].diffLines[j];
-									if (diffLine.type === DiffChangeType.Add) {
-										// nothing
-									} else if (diffLine.type === DiffChangeType.Delete) {
-										left.push(diffLine.text);
-									} else if (diffLine.type === DiffChangeType.Control) {
-										// nothing
-									} else {
-										left.push(diffLine.text);
-									}
-								}
-							}
-
-							return left.join('\n');
-						} else {
-							let right = [];
-							for (let i = 0; i < fileChange.diffHunks.length; i++) {
-								for (let j = 0; j < fileChange.diffHunks[i].diffLines.length; j++) {
-									let diffLine = fileChange.diffHunks[i].diffLines[j];
-									if (diffLine.type === DiffChangeType.Add) {
-										right.push(diffLine.text);
-									} else if (diffLine.type === DiffChangeType.Delete) {
-										// nothing
-									} else if (diffLine.type === DiffChangeType.Control) {
-										// nothing
-									} else {
-										right.push(diffLine.text);
-									}
-								}
-							}
-
-							return right.join('\n');
-						}
-					} else {
-						let originalContent = await this.repository.show(params.commit, fileChange.fileName);
-
-						if (params.base) {
-							return originalContent;
-						} else {
-							let modifiedContent = getModifiedContentFromDiffHunk(originalContent, fileChange.patch);
-							return modifiedContent;
-						}
-					}
-				}
-				return '';
-			});
-=======
 			if (!this._inMemPRContentProvider) {
 				this._inMemPRContentProvider = getInMemPRContentProvider().registerTextDocumentContentProvider(this.pullRequestModel.prNumber, this.provideDocumentContent.bind(this));
 			}
->>>>>>> 78e82318
 
 			// The review manager will register a document comment's provider, so the node does not need to
 			if (!this.pullRequestModel.equals(this._prManager.activePullRequest)) {
@@ -465,13 +403,12 @@
 					return right.join('\n');
 				}
 			} else {
+				const originalFileName = fileChange.status === GitChangeType.RENAME ? fileChange.previousFileName : fileChange.fileName;
+				const originalContent = await this.repository.show(params.commit, originalFileName);
+
 				if (params.base) {
-					const originalFileName = fileChange.status === GitChangeType.RENAME ? fileChange.previousFileName : fileChange.fileName;
-					return getFileContent(this.repository.path, params.commit, originalFileName);
-
+					return originalContent;
 				} else {
-					const originalFileName = fileChange.status === GitChangeType.RENAME ? fileChange.previousFileName : fileChange.fileName;
-					const originalContent = await getFileContent(this.repository.path, params.commit, originalFileName);
 					return getModifiedContentFromDiffHunk(originalContent, fileChange.patch);
 				}
 			}
