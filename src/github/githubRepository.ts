/*---------------------------------------------------------------------------------------------
 *  Copyright (c) Microsoft Corporation. All rights reserved.
 *  Licensed under the MIT License. See License.txt in the project root for license information.
 *--------------------------------------------------------------------------------------------*/

import * as Octokit from '@octokit/rest';
import Logger from "../common/logger";
import { Remote } from "../common/remote";
import { PRType } from "./interface";
import { PullRequestModel } from "./pullRequestModel";

export const PULL_REQUEST_PAGE_SIZE = 20;

export interface PullRequestData {
	pullRequests: PullRequestModel[];
	hasMorePages: boolean;
}
export class GitHubRepository {

	constructor(public readonly remote: Remote, public readonly octokit: Octokit) {
	}

	async getPullRequests(prType: PRType, page?: number): Promise<PullRequestData> {
		return prType === PRType.All ? this.getAllPullRequests(page) : this.getPullRequestsForCategory(prType, page);
	}

	private async getAllPullRequests(page?: number): Promise<PullRequestData> {
		try {
			const result = await this.octokit.pullRequests.getAll({
				owner: this.remote.owner,
				repo: this.remote.repositoryName,
				per_page: PULL_REQUEST_PAGE_SIZE,
				page: page || 1
			});

			const hasMorePages = !!result.headers.link && result.headers.link.indexOf('rel="next"') > -1;
			const pullRequests = result.data.map(item => {
				if (!item.head.repo) {
					Logger.appendLine('GitHubRepository> The remote branch for this PR was already deleted.');
					return null;
				}
<<<<<<< HEAD

				return new PullRequestModel(this.octokit, this.remote, item);
=======
				return new PullRequestModel(this, this.remote, item);
>>>>>>> 6d3fc451
			}).filter(item => item !== null);

			return {
				pullRequests,
				hasMorePages
			}
		} catch (e) {
			Logger.appendLine(`GitHubRepository> Fetching all pull requests failed: ${e}`);
			throw e;
		}
	}

	private async getPullRequestsForCategory(prType: PRType, page: number): Promise<PullRequestData> {
		try {
			const user = await this.octokit.users.get({});
			const { data, headers } = await this.octokit.search.issues({
				q: this.getPRFetchQuery(this.remote.owner, this.remote.repositoryName, user.data.login, prType),
				per_page: PULL_REQUEST_PAGE_SIZE,
				page: page || 1
			});
			let promises = [];
			data.items.forEach(item => {
				promises.push(new Promise(async (resolve, reject) => {
					let prData = await this.octokit.pullRequests.get({
						owner: this.remote.owner,
						repo: this.remote.repositoryName,
						number: item.number
					});
					resolve(prData);
				}));
			});

			const hasMorePages = !!headers.link && headers.link.indexOf('rel="next"') > -1;
			const pullRequests = await Promise.all(promises).then(values => {
				return values.map(item => {
					if (!item.data.head.repo) {
						Logger.appendLine('GitHubRepository> The remote branch for this PR was already deleted.');
						return null;
					}
<<<<<<< HEAD

					return new PullRequestModel(this.octokit, this.remote, item.data);
=======
					return new PullRequestModel(this, this.remote, item.data);
>>>>>>> 6d3fc451
				}).filter(item => item !== null);
			});

			return {
				pullRequests,
				hasMorePages
			}
		} catch (e) {
			Logger.appendLine(`GitHubRepository> Fetching pull requests failed: ${e}`);
			throw e;
		}
	}

	async getPullRequest(id: number): Promise<PullRequestModel> {
		try {
			let { data } = await this.octokit.pullRequests.get({
				owner: this.remote.owner,
				repo: this.remote.repositoryName,
				number: id
			});

			if (!data.head.repo) {
				Logger.appendLine('GitHubRepository> The remote branch for this PR was already deleted.');
				return null;
			}

			return new PullRequestModel(this, this.remote, data);
		} catch (e) {
			Logger.appendLine(`GithubRepository> Unable to fetch PR: ${e}`);
			return null;
		}
	}

	private getPRFetchQuery(owner: string, repo: string, user: string, type: PRType) {
		let filter = '';
		switch (type) {
			case PRType.RequestReview:
				filter = `review-requested:${user}`;
				break;
			case PRType.AssignedToMe:
				filter = `assignee:${user}`;
				break;
			case PRType.Mine:
				filter = `author:${user}`;
				break;
			default:
				break;
		}

		return `is:open ${filter} type:pr repo:${owner}/${repo}`;
	}
}<|MERGE_RESOLUTION|>--- conflicted
+++ resolved
@@ -1,144 +1,134 @@
-/*---------------------------------------------------------------------------------------------
- *  Copyright (c) Microsoft Corporation. All rights reserved.
- *  Licensed under the MIT License. See License.txt in the project root for license information.
- *--------------------------------------------------------------------------------------------*/
-
-import * as Octokit from '@octokit/rest';
-import Logger from "../common/logger";
-import { Remote } from "../common/remote";
-import { PRType } from "./interface";
-import { PullRequestModel } from "./pullRequestModel";
-
-export const PULL_REQUEST_PAGE_SIZE = 20;
-
-export interface PullRequestData {
-	pullRequests: PullRequestModel[];
-	hasMorePages: boolean;
-}
-export class GitHubRepository {
-
-	constructor(public readonly remote: Remote, public readonly octokit: Octokit) {
-	}
-
-	async getPullRequests(prType: PRType, page?: number): Promise<PullRequestData> {
-		return prType === PRType.All ? this.getAllPullRequests(page) : this.getPullRequestsForCategory(prType, page);
-	}
-
-	private async getAllPullRequests(page?: number): Promise<PullRequestData> {
-		try {
-			const result = await this.octokit.pullRequests.getAll({
-				owner: this.remote.owner,
-				repo: this.remote.repositoryName,
-				per_page: PULL_REQUEST_PAGE_SIZE,
-				page: page || 1
-			});
-
-			const hasMorePages = !!result.headers.link && result.headers.link.indexOf('rel="next"') > -1;
-			const pullRequests = result.data.map(item => {
-				if (!item.head.repo) {
-					Logger.appendLine('GitHubRepository> The remote branch for this PR was already deleted.');
-					return null;
-				}
-<<<<<<< HEAD
-
-				return new PullRequestModel(this.octokit, this.remote, item);
-=======
-				return new PullRequestModel(this, this.remote, item);
->>>>>>> 6d3fc451
-			}).filter(item => item !== null);
-
-			return {
-				pullRequests,
-				hasMorePages
-			}
-		} catch (e) {
-			Logger.appendLine(`GitHubRepository> Fetching all pull requests failed: ${e}`);
-			throw e;
-		}
-	}
-
-	private async getPullRequestsForCategory(prType: PRType, page: number): Promise<PullRequestData> {
-		try {
-			const user = await this.octokit.users.get({});
-			const { data, headers } = await this.octokit.search.issues({
-				q: this.getPRFetchQuery(this.remote.owner, this.remote.repositoryName, user.data.login, prType),
-				per_page: PULL_REQUEST_PAGE_SIZE,
-				page: page || 1
-			});
-			let promises = [];
-			data.items.forEach(item => {
-				promises.push(new Promise(async (resolve, reject) => {
-					let prData = await this.octokit.pullRequests.get({
-						owner: this.remote.owner,
-						repo: this.remote.repositoryName,
-						number: item.number
-					});
-					resolve(prData);
-				}));
-			});
-
-			const hasMorePages = !!headers.link && headers.link.indexOf('rel="next"') > -1;
-			const pullRequests = await Promise.all(promises).then(values => {
-				return values.map(item => {
-					if (!item.data.head.repo) {
-						Logger.appendLine('GitHubRepository> The remote branch for this PR was already deleted.');
-						return null;
-					}
-<<<<<<< HEAD
-
-					return new PullRequestModel(this.octokit, this.remote, item.data);
-=======
-					return new PullRequestModel(this, this.remote, item.data);
->>>>>>> 6d3fc451
-				}).filter(item => item !== null);
-			});
-
-			return {
-				pullRequests,
-				hasMorePages
-			}
-		} catch (e) {
-			Logger.appendLine(`GitHubRepository> Fetching pull requests failed: ${e}`);
-			throw e;
-		}
-	}
-
-	async getPullRequest(id: number): Promise<PullRequestModel> {
-		try {
-			let { data } = await this.octokit.pullRequests.get({
-				owner: this.remote.owner,
-				repo: this.remote.repositoryName,
-				number: id
-			});
-
-			if (!data.head.repo) {
-				Logger.appendLine('GitHubRepository> The remote branch for this PR was already deleted.');
-				return null;
-			}
-
-			return new PullRequestModel(this, this.remote, data);
-		} catch (e) {
-			Logger.appendLine(`GithubRepository> Unable to fetch PR: ${e}`);
-			return null;
-		}
-	}
-
-	private getPRFetchQuery(owner: string, repo: string, user: string, type: PRType) {
-		let filter = '';
-		switch (type) {
-			case PRType.RequestReview:
-				filter = `review-requested:${user}`;
-				break;
-			case PRType.AssignedToMe:
-				filter = `assignee:${user}`;
-				break;
-			case PRType.Mine:
-				filter = `author:${user}`;
-				break;
-			default:
-				break;
-		}
-
-		return `is:open ${filter} type:pr repo:${owner}/${repo}`;
-	}
+/*---------------------------------------------------------------------------------------------
+ *  Copyright (c) Microsoft Corporation. All rights reserved.
+ *  Licensed under the MIT License. See License.txt in the project root for license information.
+ *--------------------------------------------------------------------------------------------*/
+
+import * as Octokit from '@octokit/rest';
+import Logger from "../common/logger";
+import { Remote } from "../common/remote";
+import { PRType } from "./interface";
+import { PullRequestModel } from "./pullRequestModel";
+
+export const PULL_REQUEST_PAGE_SIZE = 20;
+
+export interface PullRequestData {
+	pullRequests: PullRequestModel[];
+	hasMorePages: boolean;
+}
+export class GitHubRepository {
+
+	constructor(public readonly remote: Remote, public readonly octokit: Octokit) {
+	}
+
+	async getPullRequests(prType: PRType, page?: number): Promise<PullRequestData> {
+		return prType === PRType.All ? this.getAllPullRequests(page) : this.getPullRequestsForCategory(prType, page);
+	}
+
+	private async getAllPullRequests(page?: number): Promise<PullRequestData> {
+		try {
+			const result = await this.octokit.pullRequests.getAll({
+				owner: this.remote.owner,
+				repo: this.remote.repositoryName,
+				per_page: PULL_REQUEST_PAGE_SIZE,
+				page: page || 1
+			});
+
+			const hasMorePages = !!result.headers.link && result.headers.link.indexOf('rel="next"') > -1;
+			const pullRequests = result.data.map(item => {
+				if (!item.head.repo) {
+					Logger.appendLine('GitHubRepository> The remote branch for this PR was already deleted.');
+					return null;
+				}
+				return new PullRequestModel(this, this.remote, item);
+			}).filter(item => item !== null);
+
+			return {
+				pullRequests,
+				hasMorePages
+			}
+		} catch (e) {
+			Logger.appendLine(`GitHubRepository> Fetching all pull requests failed: ${e}`);
+			throw e;
+		}
+	}
+
+	private async getPullRequestsForCategory(prType: PRType, page: number): Promise<PullRequestData> {
+		try {
+			const user = await this.octokit.users.get({});
+			const { data, headers } = await this.octokit.search.issues({
+				q: this.getPRFetchQuery(this.remote.owner, this.remote.repositoryName, user.data.login, prType),
+				per_page: PULL_REQUEST_PAGE_SIZE,
+				page: page || 1
+			});
+			let promises = [];
+			data.items.forEach(item => {
+				promises.push(new Promise(async (resolve, reject) => {
+					let prData = await this.octokit.pullRequests.get({
+						owner: this.remote.owner,
+						repo: this.remote.repositoryName,
+						number: item.number
+					});
+					resolve(prData);
+				}));
+			});
+
+			const hasMorePages = !!headers.link && headers.link.indexOf('rel="next"') > -1;
+			const pullRequests = await Promise.all(promises).then(values => {
+				return values.map(item => {
+					if (!item.data.head.repo) {
+						Logger.appendLine('GitHubRepository> The remote branch for this PR was already deleted.');
+						return null;
+					}
+					return new PullRequestModel(this, this.remote, item.data);
+				}).filter(item => item !== null);
+			});
+
+			return {
+				pullRequests,
+				hasMorePages
+			}
+		} catch (e) {
+			Logger.appendLine(`GitHubRepository> Fetching pull requests failed: ${e}`);
+			throw e;
+		}
+	}
+
+	async getPullRequest(id: number): Promise<PullRequestModel> {
+		try {
+			let { data } = await this.octokit.pullRequests.get({
+				owner: this.remote.owner,
+				repo: this.remote.repositoryName,
+				number: id
+			});
+
+			if (!data.head.repo) {
+				Logger.appendLine('GitHubRepository> The remote branch for this PR was already deleted.');
+				return null;
+			}
+
+			return new PullRequestModel(this, this.remote, data);
+		} catch (e) {
+			Logger.appendLine(`GithubRepository> Unable to fetch PR: ${e}`);
+			return null;
+		}
+	}
+
+	private getPRFetchQuery(owner: string, repo: string, user: string, type: PRType) {
+		let filter = '';
+		switch (type) {
+			case PRType.RequestReview:
+				filter = `review-requested:${user}`;
+				break;
+			case PRType.AssignedToMe:
+				filter = `assignee:${user}`;
+				break;
+			case PRType.Mine:
+				filter = `author:${user}`;
+				break;
+			default:
+				break;
+		}
+
+		return `is:open ${filter} type:pr repo:${owner}/${repo}`;
+	}
 }