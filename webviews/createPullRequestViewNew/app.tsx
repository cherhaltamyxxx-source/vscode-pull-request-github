--- conflicted
+++ resolved
@@ -210,11 +210,7 @@
 									{params.assignees.map(assignee =>
 										<li>
 											<span title={assignee.name} aria-label={assignee.name}>
-<<<<<<< HEAD
-												<Avatar for={assignee} />
-=======
 												<Avatar for={assignee} link={false} />
->>>>>>> 50868d7c
 												{assignee.login}
 											</span>
 										</li>)}
@@ -231,11 +227,7 @@
 									{params.reviewers.map(reviewer =>
 										<li>
 											<span title={reviewer.name} aria-label={reviewer.name}>
-<<<<<<< HEAD
-												<Avatar for={reviewer} />
-=======
 												<Avatar for={reviewer} link={false} />
->>>>>>> 50868d7c
 												{isTeam(reviewer) ? reviewer.slug : reviewer.login}
 											</span>
 										</li>)}
@@ -296,11 +288,7 @@
 								{createMethodLabel(ctx.createParams.isDraft, ctx.createParams.autoMerge, ctx.createParams.autoMergeMethod).label}
 							</button>
 							<div className='split'></div>
-<<<<<<< HEAD
-							<button className='split-right' title='Create with Options' disabled={isBusy || !isCreateable || !ctx.initialized} onClick={(e) => {
-=======
-							<button className='split-right' title='Create Actions' disabled={isBusy || !isCreateable || !ctx.initialized} onClick={(e) => {
->>>>>>> 50868d7c
+							<button className='split-right' title='Create with Options' disabled={isBusy || !isCreateable || !ctx.initialized} onClick={(e) => 
 								e.preventDefault();
 								const rect = (e.target as HTMLElement).getBoundingClientRect();
 								const x = rect.left;
