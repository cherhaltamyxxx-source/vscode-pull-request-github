/*---------------------------------------------------------------------------------------------
 *  Copyright (c) Microsoft Corporation. All rights reserved.
 *  Licensed under the MIT License. See License.txt in the project root for license information.
 *--------------------------------------------------------------------------------------------*/

import * as React from 'react';
import { IAccount, IActor, ITeam, reviewerLabel } from '../../src/github/interface';
import { Icon } from './icon';

<<<<<<< HEAD
export const Avatar = ({ for: author }: { for: Partial<IAccount> }) => (
=======
const InnerAvatar = ({ for: author }: { for: Partial<IAccount> }) => (
>>>>>>> 50868d7c
	<>
		{author.avatarUrl ? (
			<img className="avatar" src={author.avatarUrl} alt="" role="presentation" />
		) : (
			<Icon className="avatar-icon" src={require('../../resources/icons/dark/github.svg')} />
		)}
	</>
);

export const Avatar = ({ for: author, link = true }: { for: Partial<IAccount>, link?: boolean }) => {
	if (link) {
		return <a className="avatar-link" href={author.url} title={author.url}>
			<InnerAvatar for={author} />
		</a>;
	} else {
		return <InnerAvatar for={author} />;
	}
};

export const AuthorLink = ({ for: author, text = reviewerLabel(author) }: { for: IActor | ITeam; text?: string }) => (
	<a className="author-link" href={author.url} title={author.url}>
		{text}
	</a>
);<|MERGE_RESOLUTION|>--- conflicted
+++ resolved
@@ -7,11 +7,7 @@
 import { IAccount, IActor, ITeam, reviewerLabel } from '../../src/github/interface';
 import { Icon } from './icon';
 
-<<<<<<< HEAD
-export const Avatar = ({ for: author }: { for: Partial<IAccount> }) => (
-=======
 const InnerAvatar = ({ for: author }: { for: Partial<IAccount> }) => (
->>>>>>> 50868d7c
 	<>
 		{author.avatarUrl ? (
 			<img className="avatar" src={author.avatarUrl} alt="" role="presentation" />
